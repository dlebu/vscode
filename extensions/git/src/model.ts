/*---------------------------------------------------------------------------------------------
 *  Copyright (c) Microsoft Corporation. All rights reserved.
 *  Licensed under the MIT License. See License.txt in the project root for license information.
 *--------------------------------------------------------------------------------------------*/

'use strict';

import { Uri, Command, EventEmitter, Event, SourceControlResourceState, SourceControlResourceDecorations, Disposable, ProgressLocation, window, workspace, WorkspaceEdit } from 'vscode';
import { Git, Repository, Ref, Branch, Remote, Commit, GitErrorCodes, Stash } from './git';
import { anyEvent, eventToPromise, filterEvent, EmptyDisposable, combinedDisposable, dispose } from './util';
import { memoize, throttle, debounce } from './decorators';
import * as path from 'path';
import * as nls from 'vscode-nls';
import * as fs from 'fs';

const timeout = (millis: number) => new Promise(c => setTimeout(c, millis));

const localize = nls.loadMessageBundle();
const iconsRootPath = path.join(path.dirname(__dirname), 'resources', 'icons');

function getIconUri(iconName: string, theme: string): Uri {
	return Uri.file(path.join(iconsRootPath, theme, `${iconName}.svg`));
}

export enum State {
	Uninitialized,
	Idle,
	NotAGitRepository
}

export enum Status {
	INDEX_MODIFIED,
	INDEX_ADDED,
	INDEX_DELETED,
	INDEX_RENAMED,
	INDEX_COPIED,

	MODIFIED,
	DELETED,
	UNTRACKED,
	IGNORED,

	ADDED_BY_US,
	ADDED_BY_THEM,
	DELETED_BY_US,
	DELETED_BY_THEM,
	BOTH_ADDED,
	BOTH_DELETED,
	BOTH_MODIFIED
}

export class Resource implements SourceControlResourceState {

	@memoize
	get resourceUri(): Uri {
		if (this.renameResourceUri && (this._type === Status.MODIFIED || this._type === Status.DELETED || this._type === Status.INDEX_RENAMED || this._type === Status.INDEX_COPIED)) {
			return this.renameResourceUri;
		}

		return this._resourceUri;
	}

	@memoize
	get command(): Command {
		return {
			command: 'git.openResource',
			title: localize('open', "Open"),
			arguments: [this]
		};
	}

	get resourceGroup(): ResourceGroup { return this._resourceGroup; }
	get type(): Status { return this._type; }
	get original(): Uri { return this._resourceUri; }
	get renameResourceUri(): Uri | undefined { return this._renameResourceUri; }

	private static Icons = {
		light: {
			Modified: getIconUri('status-modified', 'light'),
			Added: getIconUri('status-added', 'light'),
			Deleted: getIconUri('status-deleted', 'light'),
			Renamed: getIconUri('status-renamed', 'light'),
			Copied: getIconUri('status-copied', 'light'),
			Untracked: getIconUri('status-untracked', 'light'),
			Ignored: getIconUri('status-ignored', 'light'),
			Conflict: getIconUri('status-conflict', 'light'),
		},
		dark: {
			Modified: getIconUri('status-modified', 'dark'),
			Added: getIconUri('status-added', 'dark'),
			Deleted: getIconUri('status-deleted', 'dark'),
			Renamed: getIconUri('status-renamed', 'dark'),
			Copied: getIconUri('status-copied', 'dark'),
			Untracked: getIconUri('status-untracked', 'dark'),
			Ignored: getIconUri('status-ignored', 'dark'),
			Conflict: getIconUri('status-conflict', 'dark')
		}
	};

	private getIconPath(theme: string): Uri | undefined {
		switch (this.type) {
			case Status.INDEX_MODIFIED: return Resource.Icons[theme].Modified;
			case Status.MODIFIED: return Resource.Icons[theme].Modified;
			case Status.INDEX_ADDED: return Resource.Icons[theme].Added;
			case Status.INDEX_DELETED: return Resource.Icons[theme].Deleted;
			case Status.DELETED: return Resource.Icons[theme].Deleted;
			case Status.INDEX_RENAMED: return Resource.Icons[theme].Renamed;
			case Status.INDEX_COPIED: return Resource.Icons[theme].Copied;
			case Status.UNTRACKED: return Resource.Icons[theme].Untracked;
			case Status.IGNORED: return Resource.Icons[theme].Ignored;
			case Status.BOTH_DELETED: return Resource.Icons[theme].Conflict;
			case Status.ADDED_BY_US: return Resource.Icons[theme].Conflict;
			case Status.DELETED_BY_THEM: return Resource.Icons[theme].Conflict;
			case Status.ADDED_BY_THEM: return Resource.Icons[theme].Conflict;
			case Status.DELETED_BY_US: return Resource.Icons[theme].Conflict;
			case Status.BOTH_ADDED: return Resource.Icons[theme].Conflict;
			case Status.BOTH_MODIFIED: return Resource.Icons[theme].Conflict;
			default: return void 0;
		}
	}

	private get tooltip(): string {
		switch (this.type) {
			case Status.INDEX_MODIFIED: return localize('index modified', "Index Modified");
			case Status.MODIFIED: return localize('modified', "Modified");
			case Status.INDEX_ADDED: return localize('index added', "Index Added");
			case Status.INDEX_DELETED: return localize('index deleted', "Index Deleted");
			case Status.DELETED: return localize('deleted', "Deleted");
			case Status.INDEX_RENAMED: return localize('index renamed', "Index Renamed");
			case Status.INDEX_COPIED: return localize('index copied', "Index Copied");
			case Status.UNTRACKED: return localize('untracked', "Untracked");
			case Status.IGNORED: return localize('ignored', "Ignored");
			case Status.BOTH_DELETED: return localize('both deleted', "Both Deleted");
			case Status.ADDED_BY_US: return localize('added by us', "Added By Us");
			case Status.DELETED_BY_THEM: return localize('deleted by them', "Deleted By Them");
			case Status.ADDED_BY_THEM: return localize('added by them', "Added By Them");
			case Status.DELETED_BY_US: return localize('deleted by us', "Deleted By Us");
			case Status.BOTH_ADDED: return localize('both added', "Both Added");
			case Status.BOTH_MODIFIED: return localize('both modified', "Both Modified");
			default: return '';
		}
	}

	private get strikeThrough(): boolean {
		switch (this.type) {
			case Status.DELETED:
			case Status.BOTH_DELETED:
			case Status.DELETED_BY_THEM:
			case Status.DELETED_BY_US:
			case Status.INDEX_DELETED:
				return true;
			default:
				return false;
		}
	}

	@memoize
	private get faded(): boolean {
		const workspaceRootPath = this.workspaceRoot.fsPath;
		return this.resourceUri.fsPath.substr(0, workspaceRootPath.length) !== workspaceRootPath;
	}

	get decorations(): SourceControlResourceDecorations {
		const light = { iconPath: this.getIconPath('light') };
		const dark = { iconPath: this.getIconPath('dark') };
		const tooltip = this.tooltip;
		const strikeThrough = this.strikeThrough;
		const faded = this.faded;

		return { strikeThrough, faded, tooltip, light, dark };
	}

	constructor(
		private workspaceRoot: Uri,
		private _resourceGroup: ResourceGroup,
		private _resourceUri: Uri,
		private _type: Status,
		private _renameResourceUri?: Uri
	) { }
}

export abstract class ResourceGroup {

	get id(): string { return this._id; }
	get contextKey(): string { return this._id; }
	get label(): string { return this._label; }
	get resources(): Resource[] { return this._resources; }

	constructor(private _id: string, private _label: string, private _resources: Resource[]) {

	}
}

export class MergeGroup extends ResourceGroup {

	static readonly ID = 'merge';

	constructor(resources: Resource[] = []) {
		super(MergeGroup.ID, localize('merge changes', "Merge Changes"), resources);
	}
}

export class IndexGroup extends ResourceGroup {

	static readonly ID = 'index';

	constructor(resources: Resource[] = []) {
		super(IndexGroup.ID, localize('staged changes', "Staged Changes"), resources);
	}
}

export class WorkingTreeGroup extends ResourceGroup {

	static readonly ID = 'workingTree';

	constructor(resources: Resource[] = []) {
		super(WorkingTreeGroup.ID, localize('changes', "Changes"), resources);
	}
}

export enum Operation {
	Status = 1 << 0,
	Add = 1 << 1,
	RevertFiles = 1 << 2,
	Commit = 1 << 3,
	Clean = 1 << 4,
	Branch = 1 << 5,
	Checkout = 1 << 6,
	Reset = 1 << 7,
	Fetch = 1 << 8,
	Pull = 1 << 9,
	Push = 1 << 10,
	Sync = 1 << 11,
	Init = 1 << 12,
	Show = 1 << 13,
	Stage = 1 << 14,
	GetCommitTemplate = 1 << 15,
	DeleteBranch = 1 << 16,
<<<<<<< HEAD
	RenameBranch = 1 << 17,
	Merge = 1 << 18,
	Ignore = 1 << 19,
	Tag = 1 << 20
=======
	Merge = 1 << 17,
	Ignore = 1 << 18,
	Tag = 1 << 19,
	Stash = 1 << 20
>>>>>>> f1e49caf
}

// function getOperationName(operation: Operation): string {
// 	switch (operation) {
// 		case Operation.Status: return 'Status';
// 		case Operation.Add: return 'Add';
// 		case Operation.RevertFiles: return 'RevertFiles';
// 		case Operation.Commit: return 'Commit';
// 		case Operation.Clean: return 'Clean';
// 		case Operation.Branch: return 'Branch';
// 		case Operation.Checkout: return 'Checkout';
// 		case Operation.Reset: return 'Reset';
// 		case Operation.Fetch: return 'Fetch';
// 		case Operation.Pull: return 'Pull';
// 		case Operation.Push: return 'Push';
// 		case Operation.Sync: return 'Sync';
// 		case Operation.Init: return 'Init';
// 		case Operation.Show: return 'Show';
// 		case Operation.Stage: return 'Stage';
// 		case Operation.GetCommitTemplate: return 'GetCommitTemplate';
// 		default: return 'unknown';
// 	}
// }

function isReadOnly(operation: Operation): boolean {
	switch (operation) {
		case Operation.Show:
		case Operation.GetCommitTemplate:
			return true;
		default:
			return false;
	}
}

function shouldShowProgress(operation: Operation): boolean {
	switch (operation) {
		case Operation.Fetch:
			return false;
		default:
			return true;
	}
}

export interface Operations {
	isIdle(): boolean;
	isRunning(operation: Operation): boolean;
}

class OperationsImpl implements Operations {

	constructor(private readonly operations: number = 0) {
		// noop
	}

	start(operation: Operation): OperationsImpl {
		return new OperationsImpl(this.operations | operation);
	}

	end(operation: Operation): OperationsImpl {
		return new OperationsImpl(this.operations & ~operation);
	}

	isRunning(operation: Operation): boolean {
		return (this.operations & operation) !== 0;
	}

	isIdle(): boolean {
		return this.operations === 0;
	}
}

export interface CommitOptions {
	all?: boolean;
	amend?: boolean;
	signoff?: boolean;
	signCommit?: boolean;
}

export class Model implements Disposable {

	private _onDidChangeRepository = new EventEmitter<Uri>();
	readonly onDidChangeRepository: Event<Uri> = this._onDidChangeRepository.event;

	private _onDidChangeState = new EventEmitter<State>();
	readonly onDidChangeState: Event<State> = this._onDidChangeState.event;

	private _onDidChangeResources = new EventEmitter<void>();
	readonly onDidChangeResources: Event<void> = this._onDidChangeResources.event;

	@memoize
	get onDidChange(): Event<void> {
		return anyEvent<any>(this.onDidChangeState, this.onDidChangeResources);
	}

	private _onRunOperation = new EventEmitter<Operation>();
	readonly onRunOperation: Event<Operation> = this._onRunOperation.event;

	private _onDidRunOperation = new EventEmitter<Operation>();
	readonly onDidRunOperation: Event<Operation> = this._onDidRunOperation.event;

	@memoize
	get onDidChangeOperations(): Event<void> {
		return anyEvent(this.onRunOperation as Event<any>, this.onDidRunOperation as Event<any>);
	}

	private _mergeGroup = new MergeGroup([]);
	get mergeGroup(): MergeGroup { return this._mergeGroup; }

	private _indexGroup = new IndexGroup([]);
	get indexGroup(): IndexGroup { return this._indexGroup; }

	private _workingTreeGroup = new WorkingTreeGroup([]);
	get workingTreeGroup(): WorkingTreeGroup { return this._workingTreeGroup; }

	private _HEAD: Branch | undefined;
	get HEAD(): Branch | undefined {
		return this._HEAD;
	}

	private _refs: Ref[] = [];
	get refs(): Ref[] {
		return this._refs;
	}

	private _remotes: Remote[] = [];
	get remotes(): Remote[] {
		return this._remotes;
	}

	private _operations = new OperationsImpl();
	get operations(): Operations { return this._operations; }

	private repository: Repository;

	private _state = State.Uninitialized;
	get state(): State { return this._state; }
	set state(state: State) {
		this._state = state;
		this._onDidChangeState.fire(state);

		this._HEAD = undefined;
		this._refs = [];
		this._remotes = [];
		this._mergeGroup = new MergeGroup();
		this._indexGroup = new IndexGroup();
		this._workingTreeGroup = new WorkingTreeGroup();
		this._onDidChangeResources.fire();
	}

	private workspaceRoot: Uri;
	private onWorkspaceChange: Event<Uri>;
	private isRepositoryHuge = false;
	private didWarnAboutLimit = false;
	private repositoryDisposable: Disposable = EmptyDisposable;
	private disposables: Disposable[] = [];

	constructor(
		private _git: Git,
		workspaceRootPath: string
	) {
		this.workspaceRoot = Uri.file(workspaceRootPath);

		const fsWatcher = workspace.createFileSystemWatcher('**');
		this.onWorkspaceChange = anyEvent(fsWatcher.onDidChange, fsWatcher.onDidCreate, fsWatcher.onDidDelete);
		this.disposables.push(fsWatcher);

		this.status();
	}

	@throttle
	async init(): Promise<void> {
		if (this.state !== State.NotAGitRepository) {
			return;
		}

		await this._git.init(this.workspaceRoot.fsPath);
		await this.status();
	}

	@throttle
	async status(): Promise<void> {
		await this.run(Operation.Status);
	}

	async add(...resources: Resource[]): Promise<void> {
		await this.run(Operation.Add, () => this.repository.add(resources.map(r => r.resourceUri.fsPath)));
	}

	async stage(uri: Uri, contents: string): Promise<void> {
		const relativePath = path.relative(this.repository.root, uri.fsPath).replace(/\\/g, '/');
		await this.run(Operation.Stage, () => this.repository.stage(relativePath, contents));
	}

	async revertFiles(...resources: Resource[]): Promise<void> {
		await this.run(Operation.RevertFiles, () => this.repository.revertFiles('HEAD', resources.map(r => r.resourceUri.fsPath)));
	}

	async commit(message: string, opts: CommitOptions = Object.create(null)): Promise<void> {
		await this.run(Operation.Commit, async () => {
			if (opts.all) {
				await this.repository.add([]);
			}

			await this.repository.commit(message, opts);
		});
	}

	async clean(...resources: Resource[]): Promise<void> {
		await this.run(Operation.Clean, async () => {
			const toClean: string[] = [];
			const toCheckout: string[] = [];

			resources.forEach(r => {
				switch (r.type) {
					case Status.UNTRACKED:
					case Status.IGNORED:
						toClean.push(r.resourceUri.fsPath);
						break;

					default:
						toCheckout.push(r.resourceUri.fsPath);
						break;
				}
			});

			const promises: Promise<void>[] = [];

			if (toClean.length > 0) {
				promises.push(this.repository.clean(toClean));
			}

			if (toCheckout.length > 0) {
				promises.push(this.repository.checkout('', toCheckout));
			}

			await Promise.all(promises);
		});
	}

	async branch(name: string): Promise<void> {
		await this.run(Operation.Branch, () => this.repository.branch(name, true));
	}

	async deleteBranch(name: string, force?: boolean): Promise<void> {
		await this.run(Operation.DeleteBranch, () => this.repository.deleteBranch(name, force));
	}

	async renameBranch(name: string): Promise<void> {
		await this.run(Operation.RenameBranch, () => this.repository.renameBranch(name));
	}

	async merge(ref: string): Promise<void> {
		await this.run(Operation.Merge, () => this.repository.merge(ref));
	}

	async tag(name: string, message?: string): Promise<void> {
		await this.run(Operation.Tag, () => this.repository.tag(name, message));
	}

	async checkout(treeish: string): Promise<void> {
		await this.run(Operation.Checkout, () => this.repository.checkout(treeish, []));
	}

	async getCommit(ref: string): Promise<Commit> {
		return await this.repository.getCommit(ref);
	}

	async reset(treeish: string, hard?: boolean): Promise<void> {
		await this.run(Operation.Reset, () => this.repository.reset(treeish, hard));
	}

	@throttle
	async fetch(): Promise<void> {
		try {
			await this.run(Operation.Fetch, () => this.repository.fetch());
		} catch (err) {
			// noop
		}
	}

	@throttle
	async pullWithRebase(): Promise<void> {
		await this.run(Operation.Pull, () => this.repository.pull(true));
	}

	@throttle
	async pull(rebase?: boolean, remote?: string, name?: string): Promise<void> {
		await this.run(Operation.Pull, () => this.repository.pull(rebase, remote, name));
	}

	@throttle
	async push(): Promise<void> {
		await this.run(Operation.Push, () => this.repository.push());
	}

	async pullFrom(rebase?: boolean, remote?: string, branch?: string): Promise<void> {
		await this.run(Operation.Pull, () => this.repository.pull(rebase, remote, branch));
	}

	async pushTo(remote?: string, name?: string, setUpstream: boolean = false): Promise<void> {
		await this.run(Operation.Push, () => this.repository.push(remote, name, setUpstream));
	}

	async pushTags(remote?: string): Promise<void> {
		await this.run(Operation.Push, () => this.repository.push(remote, undefined, false, true));
	}

	@throttle
	async sync(): Promise<void> {
		await this.run(Operation.Sync, async () => {
			await this.repository.pull();

			const shouldPush = this.HEAD && typeof this.HEAD.ahead === 'number' ? this.HEAD.ahead > 0 : true;

			if (shouldPush) {
				await this.repository.push();
			}
		});
	}

	async show(ref: string, filePath: string): Promise<string> {
		return await this.run(Operation.Show, async () => {
			const relativePath = path.relative(this.repository.root, filePath).replace(/\\/g, '/');
			const configFiles = workspace.getConfiguration('files');
			const encoding = configFiles.get<string>('encoding');

			return await this.repository.buffer(`${ref}:${relativePath}`, encoding);
		});
	}

	async getStashes(): Promise<Stash[]> {
		return await this.repository.getStashes();
	}

	async createStash(message?: string): Promise<void> {
		return await this.run(Operation.Stash, () => this.repository.createStash(message));
	}

	async popStash(index?: number): Promise<void> {
		return await this.run(Operation.Stash, () => this.repository.popStash(index));
	}

	async getCommitTemplate(): Promise<string> {
		return await this.run(Operation.GetCommitTemplate, async () => this.repository.getCommitTemplate());
	}

	async ignore(files: Uri[]): Promise<void> {
		return await this.run(Operation.Ignore, async () => {
			const ignoreFile = `${this.repository.root}${path.sep}.gitignore`;
			const textToAppend = files
				.map(uri => path.relative(this.repository.root, uri.fsPath).replace(/\\/g, '/'))
				.join('\n');

			const document = await new Promise(c => fs.exists(ignoreFile, c))
				? await workspace.openTextDocument(ignoreFile)
				: await workspace.openTextDocument(Uri.file(ignoreFile).with({ scheme: 'untitled' }));

			await window.showTextDocument(document);

			const edit = new WorkspaceEdit();
			const lastLine = document.lineAt(document.lineCount - 1);
			const text = lastLine.isEmptyOrWhitespace ? `${textToAppend}\n` : `\n${textToAppend}\n`;

			edit.insert(document.uri, lastLine.range.end, text);
			workspace.applyEdit(edit);
		});
	}

	private async run<T>(operation: Operation, runOperation: () => Promise<T> = () => Promise.resolve<any>(null)): Promise<T> {
		const run = async () => {
			this._operations = this._operations.start(operation);
			this._onRunOperation.fire(operation);

			try {
				await this.assertIdleState();

				const result = await this.retryRun(runOperation);

				if (!isReadOnly(operation)) {
					await this.updateModelState();
				}

				return result;
			} catch (err) {
				if (err.gitErrorCode === GitErrorCodes.NotAGitRepository) {
					this.repositoryDisposable.dispose();

					const disposables: Disposable[] = [];
					this.onWorkspaceChange(this.onFSChange, this, disposables);
					this.repositoryDisposable = combinedDisposable(disposables);

					this.state = State.NotAGitRepository;
				}

				throw err;
			} finally {
				this._operations = this._operations.end(operation);
				this._onDidRunOperation.fire(operation);
			}
		};

		return shouldShowProgress(operation)
			? window.withProgress({ location: ProgressLocation.SourceControl }, run)
			: run();
	}

	private async retryRun<T>(runOperation: () => Promise<T> = () => Promise.resolve<any>(null)): Promise<T> {
		let attempt = 0;

		while (true) {
			try {
				attempt++;
				return await runOperation();
			} catch (err) {
				if (err.gitErrorCode === GitErrorCodes.RepositoryIsLocked && attempt <= 10) {
					// quatratic backoff
					await timeout(Math.pow(attempt, 2) * 50);
				} else {
					throw err;
				}
			}
		}
	}

	/* We use the native Node `watch` for faster, non debounced events.
	 * That way we hopefully get the events during the operations we're
	 * performing, thus sparing useless `git status` calls to refresh
	 * the model's state.
	 */
	private async assertIdleState(): Promise<void> {
		if (this.state === State.Idle) {
			return;
		}

		this.repositoryDisposable.dispose();

		const disposables: Disposable[] = [];
		const repositoryRoot = await this._git.getRepositoryRoot(this.workspaceRoot.fsPath);
		this.repository = this._git.open(repositoryRoot);

		const onGitChange = filterEvent(this.onWorkspaceChange, uri => /\/\.git\//.test(uri.path));
		const onRelevantGitChange = filterEvent(onGitChange, uri => !/\/\.git\/index\.lock$/.test(uri.path));

		onRelevantGitChange(this.onFSChange, this, disposables);
		onRelevantGitChange(this._onDidChangeRepository.fire, this._onDidChangeRepository, disposables);

		const onNonGitChange = filterEvent(this.onWorkspaceChange, uri => !/\/\.git\//.test(uri.path));
		onNonGitChange(this.onFSChange, this, disposables);

		this.repositoryDisposable = combinedDisposable(disposables);
		this.isRepositoryHuge = false;
		this.didWarnAboutLimit = false;
		this.state = State.Idle;
	}

	@throttle
	private async updateModelState(): Promise<void> {
		const { status, didHitLimit } = await this.repository.getStatus();
		const config = workspace.getConfiguration('git');
		const shouldIgnore = config.get<boolean>('ignoreLimitWarning') === true;

		this.isRepositoryHuge = didHitLimit;

		if (didHitLimit && !shouldIgnore && !this.didWarnAboutLimit) {
			const ok = { title: localize('ok', "OK"), isCloseAffordance: true };
			const neverAgain = { title: localize('neveragain', "Never Show Again") };

			window.showWarningMessage(localize('huge', "The git repository at '{0}' has too many active changes, only a subset of Git features will be enabled.", this.repository.root), ok, neverAgain).then(result => {
				if (result === neverAgain) {
					config.update('ignoreLimitWarning', true, false);
				}
			});

			this.didWarnAboutLimit = true;
		}

		let HEAD: Branch | undefined;

		try {
			HEAD = await this.repository.getHEAD();

			if (HEAD.name) {
				try {
					HEAD = await this.repository.getBranch(HEAD.name);
				} catch (err) {
					// noop
				}
			}
		} catch (err) {
			// noop
		}

		const [refs, remotes] = await Promise.all([this.repository.getRefs(), this.repository.getRemotes()]);

		this._HEAD = HEAD;
		this._refs = refs;
		this._remotes = remotes;

		const index: Resource[] = [];
		const workingTree: Resource[] = [];
		const merge: Resource[] = [];

		status.forEach(raw => {
			const uri = Uri.file(path.join(this.repository.root, raw.path));
			const renameUri = raw.rename ? Uri.file(path.join(this.repository.root, raw.rename)) : undefined;

			switch (raw.x + raw.y) {
				case '??': return workingTree.push(new Resource(this.workspaceRoot, this.workingTreeGroup, uri, Status.UNTRACKED));
				case '!!': return workingTree.push(new Resource(this.workspaceRoot, this.workingTreeGroup, uri, Status.IGNORED));
				case 'DD': return merge.push(new Resource(this.workspaceRoot, this.mergeGroup, uri, Status.BOTH_DELETED));
				case 'AU': return merge.push(new Resource(this.workspaceRoot, this.mergeGroup, uri, Status.ADDED_BY_US));
				case 'UD': return merge.push(new Resource(this.workspaceRoot, this.mergeGroup, uri, Status.DELETED_BY_THEM));
				case 'UA': return merge.push(new Resource(this.workspaceRoot, this.mergeGroup, uri, Status.ADDED_BY_THEM));
				case 'DU': return merge.push(new Resource(this.workspaceRoot, this.mergeGroup, uri, Status.DELETED_BY_US));
				case 'AA': return merge.push(new Resource(this.workspaceRoot, this.mergeGroup, uri, Status.BOTH_ADDED));
				case 'UU': return merge.push(new Resource(this.workspaceRoot, this.mergeGroup, uri, Status.BOTH_MODIFIED));
			}

			let isModifiedInIndex = false;

			switch (raw.x) {
				case 'M': index.push(new Resource(this.workspaceRoot, this.indexGroup, uri, Status.INDEX_MODIFIED)); isModifiedInIndex = true; break;
				case 'A': index.push(new Resource(this.workspaceRoot, this.indexGroup, uri, Status.INDEX_ADDED)); break;
				case 'D': index.push(new Resource(this.workspaceRoot, this.indexGroup, uri, Status.INDEX_DELETED)); break;
				case 'R': index.push(new Resource(this.workspaceRoot, this.indexGroup, uri, Status.INDEX_RENAMED, renameUri)); break;
				case 'C': index.push(new Resource(this.workspaceRoot, this.indexGroup, uri, Status.INDEX_COPIED, renameUri)); break;
			}

			switch (raw.y) {
				case 'M': workingTree.push(new Resource(this.workspaceRoot, this.workingTreeGroup, uri, Status.MODIFIED, renameUri)); break;
				case 'D': workingTree.push(new Resource(this.workspaceRoot, this.workingTreeGroup, uri, Status.DELETED, renameUri)); break;
			}
		});

		this._mergeGroup = new MergeGroup(merge);
		this._indexGroup = new IndexGroup(index);
		this._workingTreeGroup = new WorkingTreeGroup(workingTree);
		this._onDidChangeResources.fire();
	}

	private onFSChange(uri: Uri): void {
		const config = workspace.getConfiguration('git');
		const autorefresh = config.get<boolean>('autorefresh');

		if (!autorefresh) {
			return;
		}

		if (this.isRepositoryHuge) {
			return;
		}

		if (!this.operations.isIdle()) {
			return;
		}

		this.eventuallyUpdateWhenIdleAndWait();
	}

	@debounce(1000)
	private eventuallyUpdateWhenIdleAndWait(): void {
		this.updateWhenIdleAndWait();
	}

	@throttle
	private async updateWhenIdleAndWait(): Promise<void> {
		await this.whenIdle();
		await this.status();
		await timeout(5000);
	}

	private async whenIdle(): Promise<void> {
		while (!this.operations.isIdle()) {
			await eventToPromise(this.onDidRunOperation);
		}
	}

	dispose(): void {
		this.repositoryDisposable.dispose();
		this.disposables = dispose(this.disposables);
	}
}<|MERGE_RESOLUTION|>--- conflicted
+++ resolved
@@ -236,17 +236,11 @@
 	Stage = 1 << 14,
 	GetCommitTemplate = 1 << 15,
 	DeleteBranch = 1 << 16,
-<<<<<<< HEAD
 	RenameBranch = 1 << 17,
 	Merge = 1 << 18,
 	Ignore = 1 << 19,
-	Tag = 1 << 20
-=======
-	Merge = 1 << 17,
-	Ignore = 1 << 18,
-	Tag = 1 << 19,
-	Stash = 1 << 20
->>>>>>> f1e49caf
+	Tag = 1 << 20,
+	Stash = 1 << 21
 }
 
 // function getOperationName(operation: Operation): string {

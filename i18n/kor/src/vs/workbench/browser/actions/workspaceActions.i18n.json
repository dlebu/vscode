{
	"": [
		"--------------------------------------------------------------------------------------------",
		"Copyright (c) Microsoft Corporation. All rights reserved.",
		"Licensed under the MIT License. See License.txt in the project root for license information.",
		"--------------------------------------------------------------------------------------------",
		"Do not edit this file. It is machine generated."
	],
	"openFile": "파일 열기...",
	"openFolder": "폴더 열기...",
	"openFileFolder": "열기...",
	"globalRemoveFolderFromWorkspace": "작업 영역에서 폴더 제거...",
	"saveWorkspaceAsAction": "작업 영역을 다른 이름으로 저장",
	"save": "저장(&&S)",
	"saveWorkspace": "작업 영역 저장",
	"openWorkspaceAction": "작업 영역 열기...",
<<<<<<< HEAD
	"openWorkspaceConfigFile": "작업 영역 구성 파일 열기"
=======
	"openWorkspaceConfigFile": "작업 영역 구성 파일 열기",
	"duplicateWorkspaceInNewWindow": "새 창에 작업 영역 복제"
>>>>>>> 8647b7c1
}<|MERGE_RESOLUTION|>--- conflicted
+++ resolved
@@ -14,10 +14,6 @@
 	"save": "저장(&&S)",
 	"saveWorkspace": "작업 영역 저장",
 	"openWorkspaceAction": "작업 영역 열기...",
-<<<<<<< HEAD
-	"openWorkspaceConfigFile": "작업 영역 구성 파일 열기"
-=======
 	"openWorkspaceConfigFile": "작업 영역 구성 파일 열기",
 	"duplicateWorkspaceInNewWindow": "새 창에 작업 영역 복제"
->>>>>>> 8647b7c1
 }
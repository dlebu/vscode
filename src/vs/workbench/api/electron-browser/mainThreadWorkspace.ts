--- conflicted
+++ resolved
@@ -59,11 +59,7 @@
 			return undefined;
 		}
 		const query: ISearchQuery = {
-<<<<<<< HEAD
 			folderQueries: folders.map(folder => ({ folder })),
-=======
-			folderQueries: workspace.folders.map(folder => ({ folder: folder.uri })),
->>>>>>> b28031b5
 			type: QueryType.File,
 			maxResults,
 			includePattern: { [include]: true },

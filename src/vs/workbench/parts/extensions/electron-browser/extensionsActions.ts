/*---------------------------------------------------------------------------------------------
 *  Copyright (c) Microsoft Corporation. All rights reserved.
 *  Licensed under the MIT License. See License.txt in the project root for license information.
 *--------------------------------------------------------------------------------------------*/

import nls = require('vs/nls');
import { Promise, TPromise } from 'vs/base/common/winjs.base';
import { Action } from 'vs/base/common/actions';
import Severity from 'vs/base/common/severity';
import { IInstantiationService } from 'vs/platform/instantiation/common/instantiation';
import { ITelemetryService } from 'vs/platform/telemetry/common/telemetry';
import { IMessageService } from 'vs/platform/message/common/message';
import { ReloadWindowAction } from 'vs/workbench/electron-browser/actions';
import { IExtensionsService, IExtension } from 'vs/workbench/parts/extensions/common/extensions';
import { IQuickOpenService } from 'vs/workbench/services/quickopen/browser/quickOpenService';

export class ListExtensionsAction extends Action {

	static ID = 'workbench.extensions.action.listExtensions';
	static LABEL = nls.localize('showInstalledExtensions', "Show Installed Extensions");

	constructor(
		id: string,
		label: string,
		@IExtensionsService private extensionsService: IExtensionsService,
		@IQuickOpenService private quickOpenService: IQuickOpenService
	) {
		super(id, label, null, true);
	}

	public run(): Promise {
		return this.quickOpenService.show('ext ');
	}

	protected isEnabled(): boolean {
		return true;
	}
}

export class InstallExtensionAction extends Action {

	static ID = 'workbench.extensions.action.installExtension';
	static LABEL = nls.localize('installExtension', "Install Extension");

	constructor(
		id: string,
		label: string,
		@IExtensionsService private extensionsService: IExtensionsService,
		@IQuickOpenService private quickOpenService: IQuickOpenService
	) {
		super(id, label, null, true);
	}

	public run(): Promise {
		return this.quickOpenService.show('ext install ');
	}

	protected isEnabled(): boolean {
		return true;
	}
}

export class ListOutdatedExtensionsAction extends Action {

	static ID = 'workbench.extensions.action.listOutdatedExtensions';
	static LABEL = nls.localize('showOutdatedExtensions', "Show Outdated Extensions");

	constructor(
		id: string,
		label: string,
		@IExtensionsService private extensionsService: IExtensionsService,
		@IQuickOpenService private quickOpenService: IQuickOpenService
	) {
		super(id, label, null, true);
	}

	public run(): Promise {
		return this.quickOpenService.show('ext update ');
	}

	protected isEnabled(): boolean {
		return true;
	}
<<<<<<< HEAD
=======
}

export class InstallAction extends Action {

	constructor(
		label: string,
		@IQuickOpenService protected quickOpenService: IQuickOpenService,
		@IExtensionsService protected extensionsService: IExtensionsService,
		@IMessageService protected messageService: IMessageService,
		@ITelemetryService protected telemetryService: ITelemetryService,
		@IInstantiationService protected instantiationService: IInstantiationService
	) {
		super('extensions.install', label, 'octicon octicon-cloud-download', true);
	}

	public run(extension: IExtension): TPromise<any> {
		this.enabled = false;

		return this.extensionsService
			.install(extension)
			.then(() => this.onSuccess(extension), err => this.onError(err, extension))
			.then(() => this.enabled = true)
			.then(() => null);
	}

	private onSuccess(extension: IExtension) {
		this.reportTelemetry(extension, true);
		this.messageService.show(
			Severity.Info,
			{
				message: nls.localize('success', "{0} {1} was successfully installed. Restart to enable it.", extension.displayName, extension.version),
				actions: [this.instantiationService.createInstance(ReloadWindowAction, ReloadWindowAction.ID, nls.localize('restartNow', "Restart Now"))]
			}
		);
	}

	private onError(err: Error, extension: IExtension) {
		this.reportTelemetry(extension, false);
		this.messageService.show(Severity.Error, err);
	}

	private reportTelemetry(extension: IExtension, success: boolean) {
		this.telemetryService.publicLog('extensionGallery:install', {
			success,
			id: extension.galleryInformation ? extension.galleryInformation.id : null,
			name: extension.name,
			publisherId: extension.galleryInformation ? extension.galleryInformation.publisherId : null,
			publisherName: extension.publisher,
			publisherDisplayName: extension.galleryInformation ? extension.galleryInformation.publisherDisplayName : null
		});
	}
}

export class UninstallAction extends Action {

	constructor(
		@IQuickOpenService protected quickOpenService: IQuickOpenService,
		@IExtensionsService protected extensionsService: IExtensionsService,
		@IMessageService protected messageService: IMessageService,
		@ITelemetryService protected telemetryService: ITelemetryService,
		@IInstantiationService protected instantiationService: IInstantiationService
	) {
		super('extensions.uninstall', nls.localize('uninstall', "Uninstall Extension"), 'octicon octicon-x', true);
	}

	public run(extension: IExtension): TPromise<any> {
		if (!window.confirm(nls.localize('deleteSure', "Are you sure you want to uninstall the '{0}' extension?", extension.displayName))) {
			return TPromise.as(null);
		}

		this.enabled = false;

		return this.extensionsService.uninstall(extension)
			.then(() => this.onSuccess(extension), err => this.onError(err, extension))
			.then(() => this.enabled = true)
			.then(() => null);
	}

	private onSuccess(extension: IExtension) {
		this.reportTelemetry(extension, true);
		this.messageService.show(
			Severity.Info,
			{
				message: nls.localize('success', "{0} was successfully uninstalled. Restart to deactivate it.", extension.displayName),
				actions: [this.instantiationService.createInstance(ReloadWindowAction, ReloadWindowAction.ID, nls.localize('restartNow2', "Restart Now"))]
			}
		);
	}

	private onError(err: Error, extension: IExtension) {
		this.reportTelemetry(extension, false);
		this.messageService.show(Severity.Error, err);
	}

	private reportTelemetry(extension: IExtension, success: boolean) {
		this.telemetryService.publicLog('extensionGallery:uninstall', {
			success,
			id: extension.galleryInformation ? extension.galleryInformation.id : null,
			name: extension.name,
			publisherId: extension.galleryInformation ? extension.galleryInformation.publisherId : null,
			publisherName: extension.publisher,
			publisherDisplayName: extension.galleryInformation ? extension.galleryInformation.publisherDisplayName : null
		});
	}
>>>>>>> 18c4a65c
}<|MERGE_RESOLUTION|>--- conflicted
+++ resolved
@@ -81,8 +81,6 @@
 	protected isEnabled(): boolean {
 		return true;
 	}
-<<<<<<< HEAD
-=======
 }
 
 export class InstallAction extends Action {
@@ -187,5 +185,4 @@
 			publisherDisplayName: extension.galleryInformation ? extension.galleryInformation.publisherDisplayName : null
 		});
 	}
->>>>>>> 18c4a65c
 }
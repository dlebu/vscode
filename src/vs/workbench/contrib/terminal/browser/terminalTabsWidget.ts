/*---------------------------------------------------------------------------------------------
 *  Copyright (c) Microsoft Corporation. All rights reserved.
 *  Licensed under the MIT License. See License.txt in the project root for license information.
 *--------------------------------------------------------------------------------------------*/

import { IListService, WorkbenchObjectTree } from 'vs/platform/list/browser/listService';
import { ITreeNode, ITreeRenderer } from 'vs/base/browser/ui/tree/tree';
import { DefaultStyleController } from 'vs/base/browser/ui/list/listWidget';
import { IAccessibilityService } from 'vs/platform/accessibility/common/accessibility';
import { IConfigurationService } from 'vs/platform/configuration/common/configuration';
import { IContextKeyService } from 'vs/platform/contextkey/common/contextkey';
import { IKeybindingService } from 'vs/platform/keybinding/common/keybinding';
import { IThemeService, ThemeIcon } from 'vs/platform/theme/common/themeService';
import { ITerminalInstance, ITerminalService } from 'vs/workbench/contrib/terminal/browser/terminal';
import { localize } from 'vs/nls';
import * as DOM from 'vs/base/browser/dom';
import { IInstantiationService } from 'vs/platform/instantiation/common/instantiation';
import { IconLabel } from 'vs/base/browser/ui/iconLabel/iconLabel';
import { ActionBar } from 'vs/base/browser/ui/actionbar/actionbar';
import { MenuItemAction } from 'vs/platform/actions/common/actions';
import { MenuEntryActionViewItem } from 'vs/platform/actions/browser/menuEntryActionViewItem';
import { TERMINAL_COMMAND_ID } from 'vs/workbench/contrib/terminal/common/terminal';
import { Codicon } from 'vs/base/common/codicons';
<<<<<<< HEAD
import { ITerminalDecorationData, TerminalDecorationsProvider } from 'vs/workbench/contrib/terminal/browser/terminalDecorationsProvider';

const $ = DOM.$;

export class TerminalTabsWidget extends WorkbenchObjectTree<ITabTreeNode>  {

=======
import { Action } from 'vs/base/common/actions';
import { IHoverService } from 'vs/workbench/services/hover/browser/hover';
import { MarkdownString } from 'vs/base/common/htmlContent';

const $ = DOM.$;

export class TerminalTabsWidget extends WorkbenchObjectTree<ITerminalInstance>  {
>>>>>>> dfc8f1fd
	constructor(
		container: HTMLElement,
		decorationsProvider: TerminalDecorationsProvider,
		@IContextKeyService contextKeyService: IContextKeyService,
		@IListService listService: IListService,
		@IThemeService themeService: IThemeService,
		@IConfigurationService configurationService: IConfigurationService,
		@IKeybindingService keybindingService: IKeybindingService,
		@IAccessibilityService accessibilityService: IAccessibilityService,
		@ITerminalService private readonly _terminalService: ITerminalService,
		@IInstantiationService instantiationService: IInstantiationService,
	) {
		super('TerminalTabsTree', container,
			{
				getHeight: () => 22,
				getTemplateId: () => 'terminal.tabs'
			},
			[instantiationService.createInstance(TerminalTabsRenderer, container, decorationsProvider)],
			{
				horizontalScrolling: false,
				supportDynamicHeights: false,
				identityProvider: {
					getId: e => e.instanceId
				},
				accessibilityProvider: {
					getAriaLabel: e => e.title,
					getWidgetAriaLabel: () => localize('terminal.tabs', "Terminal tabs")
				},
				styleController: id => new DefaultStyleController(DOM.createStyleSheet(container), id),
				filter: undefined,
				smoothScrolling: configurationService.getValue<boolean>('workbench.list.smoothScrolling'),
				multipleSelectionSupport: false,
				expandOnlyOnTwistieClick: true,
				selectionNavigation: true
			},
			contextKeyService,
			listService,
			themeService,
			configurationService,
			keybindingService,
			accessibilityService,
		);

		this._terminalService.onInstancesChanged(() => this._render());
		this._terminalService.onInstanceTitleChanged(() => this._render());
		this._terminalService.onActiveInstanceChanged(e => {
			if (e) {
				this.setSelection([e]);
			}
		});
		this.onDidOpen(async e => {
			const instance = e.element;
			if (!instance) {
				return;
			}
			this._terminalService.setActiveInstance(instance);
			if (!e.editorOptions.preserveFocus) {
				await instance.focusWhenReady();
			}
		});
	}

	private _render(): void {
		this.setChildren(null, this._terminalService.terminalInstances.map(instance => {
			return {
				element: instance,
				collapsed: true,
				collapsible: false
			};
		}));
	}
}

class TerminalTabsRenderer implements ITreeRenderer<ITerminalInstance, never, ITerminalTabEntryTemplate> {
	templateId = 'terminal.tabs';

	constructor(
		private readonly _container: HTMLElement,
		private readonly _decorationsProvider: TerminalDecorationsProvider,
		@IInstantiationService private readonly _instantiationService: IInstantiationService,
		@ITerminalService private readonly _terminalService: ITerminalService,
		@IHoverService private readonly _hoverService: IHoverService,
		@IConfigurationService private readonly _configurationService: IConfigurationService
	) {
	}

	renderTemplate(container: HTMLElement): ITerminalTabEntryTemplate {
		(container.parentElement!.parentElement!.querySelector('.monaco-tl-twistie')! as HTMLElement).classList.add('force-no-twistie');

		const element = DOM.append(container, $('.terminal-tabs-entry'));

		const label = new IconLabel(element, {
			supportHighlights: true,
			supportDescriptionHighlights: true,
			supportIcons: true,
			hoverDelegate: {
				delay: this._configurationService.getValue<number>('workbench.hover.delay'),
				showHover: e => this._hoverService.showHover(e)
			}
		});
		const actionsContainer = DOM.append(label.element, $('.actions'));

		const actionBar = new ActionBar(actionsContainer, {
			actionViewItemProvider: action =>
				action instanceof MenuItemAction
					? this._instantiationService.createInstance(MenuEntryActionViewItem, action)
					: undefined
		});

		return { element, label, actionBar };
	}

	shouldHideText(): boolean {
		return this._container ? this._container.clientWidth < 124 : false;
	}

	renderElement(node: ITreeNode<ITerminalInstance>, index: number, template: ITerminalTabEntryTemplate): void {
		let instance = node.element;

		const tab = this._terminalService.getTabForInstance(instance);
		if (!tab) {
			throw new Error(`Could not find tab for instance "${instance.instanceId}"`);
		}

		const hasText = !this.shouldHideText();
		template.element.classList.toggle('has-text', hasText);
<<<<<<< HEAD
		if (!hasText) {
			if ('terminalInstances' in item) {
				if (item.terminalInstances.length === 1) {
					const instance = item.terminalInstances[0];
					label = `$(${instance.icon.id})`;
				} else if (item.terminalInstances.length > 1) {
					label = `Tab (${item.terminalInstances.length})`;
				}
			} else {
				const tab = this._terminalService.getTabForInstance(item);
				const terminalIndex = tab?.terminalInstances.indexOf(item);
				if (terminalIndex === 0) {
					label = `┌ $(${item.icon.id})`;
				} else if (terminalIndex === tab!.terminalInstances.length - 1) {
					label = `└ $(${item.icon.id})`;
				} else {
					label = `├ $(${item.icon.id})`;
				}
			}
			template.actionBar.clear();
			return this.setLabel(item, template, label);
		}
		if ('terminalInstances' in item) {
			if (item.terminalInstances.length === 1) {
				const instance = item.terminalInstances[0];
				label = `$(${instance.icon.id}) ${instance.title}`;
				this.fillActionBar(template);
			} else if (item.terminalInstances.length > 1) {
				label = `Tab (${item.terminalInstances.length})`;
				template.actionBar.clear();
			}
		} else {
			const tab = this._terminalService.getTabForInstance(item);
			const terminalIndex = tab?.terminalInstances.indexOf(item);
=======

		let prefix: string = '';
		if (tab.terminalInstances.length > 1) {
			const terminalIndex = tab?.terminalInstances.indexOf(instance);
>>>>>>> dfc8f1fd
			if (terminalIndex === 0) {
				prefix = `┌ `;
			} else if (terminalIndex === tab!.terminalInstances.length - 1) {
				prefix = `└ `;
			} else {
				prefix = `├ `;
			}
		}
<<<<<<< HEAD
		return this.setLabel(item, template, label);
	}

	getDecorations(instance: ITerminalInstance): ITerminalDecorationData | undefined {
		return this._decorationsProvider.provideDecorations(instance);
	}

	setLabel(node: ITabTreeNode, template: ITerminalTabEntryTemplate, label: string): void {
		if (label.includes('Tab')) {
			template.label.setLabel(label);
			return;
		}

		const instance = 'terminalInstances' in node ? node.terminalInstances[0] : node;

		const statusIconId = instance.statusList.primary?.icon?.id;
		if (statusIconId) {
			template.label.setLabel(`${label} $(${statusIconId})`);
		} else {
			template.label.setLabel(label);
		}

		instance.statusList.onDidChangePrimaryStatus(e => {
			const statusIconId = e?.icon?.id;
			if (statusIconId) {
				template.label.setLabel(`${label} $(${statusIconId})`);
			} else {
				template.label.setLabel(label);
=======

		let title = instance.title;
		const statuses = instance.statusList.statuses;
		if (statuses.length) {
			title += `\n\n---\n\nStatuses:`;
			title += statuses.map(e => `\n- ${e.id}`);
		}

		let label: string;
		if (!hasText) {
			template.actionBar.clear();
			label = `${prefix}$(${instance.icon.id})`;
		} else {
			this.fillActionBar(instance, template);
			label = `${prefix}$(${instance.icon.id}) ${instance.title}`;
		}

		template.label.setLabel(label, undefined, {
			title: {
				markdown: new MarkdownString(title),
				markdownNotSupportedFallback: undefined
>>>>>>> dfc8f1fd
			}
		});
	}

	disposeTemplate(templateData: ITerminalTabEntryTemplate): void {
	}

	fillActionBar(instance: ITerminalInstance, template: ITerminalTabEntryTemplate): void {
		const rename = new Action(TERMINAL_COMMAND_ID.RENAME, localize('terminal.rename', "Rename"), ThemeIcon.asClassName(Codicon.tag), true, () => instance.rename());
		const split = new Action(TERMINAL_COMMAND_ID.SPLIT, localize('terminal.split', "Split"), ThemeIcon.asClassName(Codicon.splitHorizontal), true, async () => this._terminalService.splitInstance(instance));
		const kill = new Action(TERMINAL_COMMAND_ID.KILL, localize('terminal.kill', "Kill"), ThemeIcon.asClassName(Codicon.trashcan), true, async () => instance.dispose(true));
		// TODO: Cache these in a way that will use the correct instance
		template.actionBar.clear();
		template.actionBar.push(rename, { icon: true, label: false });
		template.actionBar.push(split, { icon: true, label: false });
		template.actionBar.push(kill, { icon: true, label: false });
	}
}

interface ITerminalTabEntryTemplate {
	element: HTMLElement;
	label: IconLabel;
	actionBar: ActionBar;
}<|MERGE_RESOLUTION|>--- conflicted
+++ resolved
@@ -21,22 +21,14 @@
 import { MenuEntryActionViewItem } from 'vs/platform/actions/browser/menuEntryActionViewItem';
 import { TERMINAL_COMMAND_ID } from 'vs/workbench/contrib/terminal/common/terminal';
 import { Codicon } from 'vs/base/common/codicons';
-<<<<<<< HEAD
-import { ITerminalDecorationData, TerminalDecorationsProvider } from 'vs/workbench/contrib/terminal/browser/terminalDecorationsProvider';
-
-const $ = DOM.$;
-
-export class TerminalTabsWidget extends WorkbenchObjectTree<ITabTreeNode>  {
-
-=======
 import { Action } from 'vs/base/common/actions';
 import { IHoverService } from 'vs/workbench/services/hover/browser/hover';
 import { MarkdownString } from 'vs/base/common/htmlContent';
+import { ITerminalDecorationData, TerminalDecorationsProvider } from 'vs/workbench/contrib/terminal/browser/terminalDecorationsProvider';
 
 const $ = DOM.$;
 
 export class TerminalTabsWidget extends WorkbenchObjectTree<ITerminalInstance>  {
->>>>>>> dfc8f1fd
 	constructor(
 		container: HTMLElement,
 		decorationsProvider: TerminalDecorationsProvider,
@@ -153,6 +145,10 @@
 		return this._container ? this._container.clientWidth < 124 : false;
 	}
 
+	getDecorations(instance: ITerminalInstance): ITerminalDecorationData | undefined {
+		return this._decorationsProvider.provideDecorations(instance);
+	}
+
 	renderElement(node: ITreeNode<ITerminalInstance>, index: number, template: ITerminalTabEntryTemplate): void {
 		let instance = node.element;
 
@@ -163,47 +159,10 @@
 
 		const hasText = !this.shouldHideText();
 		template.element.classList.toggle('has-text', hasText);
-<<<<<<< HEAD
-		if (!hasText) {
-			if ('terminalInstances' in item) {
-				if (item.terminalInstances.length === 1) {
-					const instance = item.terminalInstances[0];
-					label = `$(${instance.icon.id})`;
-				} else if (item.terminalInstances.length > 1) {
-					label = `Tab (${item.terminalInstances.length})`;
-				}
-			} else {
-				const tab = this._terminalService.getTabForInstance(item);
-				const terminalIndex = tab?.terminalInstances.indexOf(item);
-				if (terminalIndex === 0) {
-					label = `┌ $(${item.icon.id})`;
-				} else if (terminalIndex === tab!.terminalInstances.length - 1) {
-					label = `└ $(${item.icon.id})`;
-				} else {
-					label = `├ $(${item.icon.id})`;
-				}
-			}
-			template.actionBar.clear();
-			return this.setLabel(item, template, label);
-		}
-		if ('terminalInstances' in item) {
-			if (item.terminalInstances.length === 1) {
-				const instance = item.terminalInstances[0];
-				label = `$(${instance.icon.id}) ${instance.title}`;
-				this.fillActionBar(template);
-			} else if (item.terminalInstances.length > 1) {
-				label = `Tab (${item.terminalInstances.length})`;
-				template.actionBar.clear();
-			}
-		} else {
-			const tab = this._terminalService.getTabForInstance(item);
-			const terminalIndex = tab?.terminalInstances.indexOf(item);
-=======
 
 		let prefix: string = '';
 		if (tab.terminalInstances.length > 1) {
 			const terminalIndex = tab?.terminalInstances.indexOf(instance);
->>>>>>> dfc8f1fd
 			if (terminalIndex === 0) {
 				prefix = `┌ `;
 			} else if (terminalIndex === tab!.terminalInstances.length - 1) {
@@ -212,36 +171,6 @@
 				prefix = `├ `;
 			}
 		}
-<<<<<<< HEAD
-		return this.setLabel(item, template, label);
-	}
-
-	getDecorations(instance: ITerminalInstance): ITerminalDecorationData | undefined {
-		return this._decorationsProvider.provideDecorations(instance);
-	}
-
-	setLabel(node: ITabTreeNode, template: ITerminalTabEntryTemplate, label: string): void {
-		if (label.includes('Tab')) {
-			template.label.setLabel(label);
-			return;
-		}
-
-		const instance = 'terminalInstances' in node ? node.terminalInstances[0] : node;
-
-		const statusIconId = instance.statusList.primary?.icon?.id;
-		if (statusIconId) {
-			template.label.setLabel(`${label} $(${statusIconId})`);
-		} else {
-			template.label.setLabel(label);
-		}
-
-		instance.statusList.onDidChangePrimaryStatus(e => {
-			const statusIconId = e?.icon?.id;
-			if (statusIconId) {
-				template.label.setLabel(`${label} $(${statusIconId})`);
-			} else {
-				template.label.setLabel(label);
-=======
 
 		let title = instance.title;
 		const statuses = instance.statusList.statuses;
@@ -259,11 +188,28 @@
 			label = `${prefix}$(${instance.icon.id}) ${instance.title}`;
 		}
 
+		instance.statusList.onDidChangePrimaryStatus(e => {
+			const decorations = this.getDecorations(instance);
+			if (!decorations) {
+				return;
+			} else {
+				if (decorations.color) {
+					label.fontcolor(decorations.color);
+				}
+				if (decorations.statusIcon) {
+					template.label.setLabel(`${prefix}$(${instance.icon.id}) ${instance.title} ${decorations.statusIcon}`, undefined, {
+						title: {
+							markdown: new MarkdownString(title),
+							markdownNotSupportedFallback: undefined
+						}
+					});
+				}
+			}
+		});
 		template.label.setLabel(label, undefined, {
 			title: {
 				markdown: new MarkdownString(title),
 				markdownNotSupportedFallback: undefined
->>>>>>> dfc8f1fd
 			}
 		});
 	}
